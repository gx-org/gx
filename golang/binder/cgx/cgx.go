// Copyright 2024 Google LLC
//
// Licensed under the Apache License, Version 2.0 (the "License");
// you may not use this file except in compliance with the License.
// You may obtain a copy of the License at
//
//     http://www.apache.org/licenses/LICENSE-2.0
//
// Unless required by applicable law or agreed to in writing, software
// distributed under the License is distributed on an "AS IS" BASIS,
// WITHOUT WARRANTIES OR CONDITIONS OF ANY KIND, either express or implied.
// See the License for the specific language governing permissions and
// limitations under the License.

// Package cgx provides an interface for calling into GX from C.
package cgx

import (
	"fmt"
	"runtime"
	"strings"
	"sync/atomic"
	"unsafe"

	"github.com/pkg/errors"
	"github.com/gx-org/backend/dtype"
	"github.com/gx-org/backend/platform"
	"github.com/gx-org/backend/shape"
	"github.com/gx-org/gx/api"
	"github.com/gx-org/gx/api/options"
	"github.com/gx-org/gx/api/tracer"
	"github.com/gx-org/gx/api/values"
	"github.com/gx-org/gx/base/sync"
	"github.com/gx-org/gx/build/builder"
	"github.com/gx-org/gx/build/ir"
	"github.com/gx-org/gx/golang/backend/kernels"
	"github.com/gx-org/gx/golang/binder/gobindings/types"
)

/*
#include <stdbool.h>
#include <stdint.h>
#include <stdlib.h>

<<<<<<< HEAD
#include "third_party/gxlang/gx/golang/binder/cgx/cgx.h"
=======
#include <gx/golang/binder/cgx/cgx.h>
>>>>>>> fbdf85d4

// cgx_device_get_result is the return value for cgx_device_get().
struct cgx_device_get_result {
	cgx_device device;
	cgx_error error;
};

// cgx_list_functions_result is the return value when listing functions of a GX element.
struct cgx_list_functions_result {
	cgx_function* funcs;
	int num_functions;
	cgx_error error;
};

// cgx_function_signature_element describes a function parameter or return value.
struct cgx_function_signature_element {
	const char* name;
	enum cgx_value_kind kind;
};

// cgx_function_signature_result is the return value for cgx_function_signature().
struct cgx_function_signature_result {
	struct cgx_function_signature_element* parameter;
	uint32_t parameter_size;
	struct cgx_function_signature_element* result;
	uint32_t result_size;

	cgx_error error;
};

// cgx_interface_find_result is the return value for cgx_interface_find().
struct cgx_interface_find_result {
	cgx_interface iface;
	cgx_error error;
};

// cgx_function_find_result is the return value for cgx_function_find().
struct cgx_function_find_result {
	cgx_function function;
	cgx_error error;
};

// cgx_function_run_result is the return value for cgx_function_run().
struct cgx_function_run_result {
	cgx_value* values;
	uint32_t value_size;
	cgx_error error;
};

// cgx_value_new_result is the return value for cgx_value_new_*().
struct cgx_value_new_result {
	cgx_value value;
	cgx_error error;
};

// cgx_value_host_buffer_result is the return value for cgx_value_host_buffer().
struct cgx_value_host_buffer_result {
	cgx_host_buffer buffer;
	cgx_error error;
};

// cgx_value_get_struct_result is the return value for cgx_value_get_struct.
struct cgx_value_get_struct_result {
	cgx_struct strct;
	cgx_error error;
};

// cgx_struct_field_element describes a structure field.
struct cgx_struct_field_element {
	const char* name;
	enum cgx_value_kind kind;
};

// cgx_struct_field_list_result is the return value for cgx_struct_field_list().
struct cgx_struct_field_list_result {
	struct cgx_struct_field_element* field;
	uint32_t field_size;

	cgx_error error;
};

// cgx_shape_axes_result is the return value for cgx_shape_axes().
struct cgx_shape_axes_result {
	const int64_t* axis_lengths;
	uint32_t num_axes;
	cgx_error error;
};
*/
import "C"

// Since uintptr cannot be negative, each of these statements will trigger a compile-time error iff
// the first type is smaller than the second type.
const (
	// Ensure C.int64_t and Go int are the same size.
	_ = unsafe.Sizeof(C.int64_t(0)) - unsafe.Sizeof(int(0))
	_ = unsafe.Sizeof(int(0)) - unsafe.Sizeof(C.int64_t(0))

	// Ensure C.int64_t and Go uintptr are the same size.
	_ = unsafe.Sizeof(C.int64_t(0)) - unsafe.Sizeof(uintptr(0))
	_ = unsafe.Sizeof(uintptr(0)) - unsafe.Sizeof(C.int64_t(0))
)

// Memory visible outside Go.
var (
	// handles holds the mapping between C.cgx_handle and Go values. Implementation is borrowed from
	// "runtime/cgo"; we copy it here to allow inspecting the contents of this map.
	handles   = sync.Map[handle, any]{}
	handleIdx = atomic.Uintptr{}

	// pinners holds runtime.Pinners that are used to temporarily pin data in place so it becomes
	// accessible to C.
	pinners = sync.Map[unsafe.Pointer, *runtime.Pinner]{}
)

type handle uintptr

// Wrap converts a Go value to a cgx_handle.
//
// Handles must be unwrapped with the Unwrap() function using the same type T.
func Wrap[T comparable](v T) C.cgx_handle {
	var zero T
	if v == zero {
		return 0
	}

	h := handle(handleIdx.Add(1))
	if h == 0 {
		panic("cgx: ran out of handle space")
	}

	handles.Store(h, v)
	return C.cgx_handle(h)
}

// Unwrap converts a handle returned by Wrap() into the original Go value.
//
// Unwrap() must be called with the same type T used in the original Wrap() call.
func Unwrap[T any](h C.cgx_handle) T {
	if h == 0 {
		var zero T
		return zero
	}
	return handles.Load(handle(h)).(T)
}

// ToHandle coerces a handle value to C.cgx_handle for the benefit of Go code outside the cgx package.
func ToHandle(h uintptr) C.cgx_handle {
	return C.cgx_handle(h)
}

// Release deletes a cgx handle.
//
// The handle must not be used (either through Unwrap or Release) after deletion.
func Release(h C.cgx_handle) {
	if h != 0 {
		_, ok := handles.LoadAndDelete(handle(h))
		if !ok {
			panic("cgx: deleting invalid handle")
		}
	}
}

//export cgx_release_reference
func cgx_release_reference(handle C.cgx_handle) uintptr {
	Release(handle)
	if handles.Empty() {
		// Force garbage collection when the final CGX reference is released; this is mostly for the
		// benefit of tests which may have leak detection enabled.
		runtime.GC()
	}
	return 0
}

//export cgx_release_references
func cgx_release_references(ptr *C.cgx_handle, size C.uint32_t) uintptr {
	refs := unsafe.Slice(ptr, size)
	for i, ref := range refs {
		cgx_release_reference(ref)
		refs[i] = 0
	}
	return 0
}

<<<<<<< HEAD
func wrapSlice[T comparable](vs []T) []C.cgx_handle {
=======
// WrapSlice wraps all the element of a slice.
func WrapSlice[T comparable](vs []T) []C.cgx_handle {
>>>>>>> fbdf85d4
	if len(vs) == 0 {
		return nil
	}
	refs := make([]C.cgx_handle, len(vs))
	for i, v := range vs {
		refs[i] = Wrap[T](v)
	}
	return refs
}

// pinSliceData pins the content of a slice so that it can shared with C.
// Call unpinSliceData to release the reference to the slice data.
func pinSliceData[T any](vs []T) unsafe.Pointer {
	if vs == nil {
		return nil
	}
	ptr := unsafe.Pointer(unsafe.SliceData(vs))
	pinner := runtime.Pinner{}
	pinner.Pin(ptr)
	pinners.Store(ptr, &pinner)
	return ptr
}

// unpinSliceData unpin the data of a slice.
func unpinSliceData(ptr unsafe.Pointer) {
	if ptr == nil {
		return
	}
	pinner := pinners.Load(ptr)
	pinner.Unpin()
	pinners.Delete(ptr)
}

// copyPrimitiveSlice returns a copy of the slice described by `data` and `size`.
func copyPrimitiveSlice[T any](data unsafe.Pointer, size int) []T {
	return append([]T{}, unsafe.Slice((*T)(data), size)...)
}

/* cgx_handle */

// HandleCount returns the total number of active handles and pinned slices.
func HandleCount() int {
	return handles.Size() + pinners.Size()
}

// cgx_handle_count returns the number of outstanding handles.
//
// For testing only.
//
//export cgx_handle_count
func cgx_handle_count() C.int64_t {
	return C.int64_t(HandleCount())
}

// HandleDump returns a string representation of all existing handles and pinned slices.
func HandleDump() string {
	s := strings.Builder{}
	for h, v := range handles.Iter() {
		s.WriteString(fmt.Sprintf("%T handle: %v\n", v, h))
	}
	for ptr := range pinners.Iter() {
		s.WriteString(fmt.Sprintf("slice: %p\n", ptr))
	}
	return s.String()
}

// cgx_handle_dump returns a full list of all outstanding handles.
//
// For testing only.
//
//export cgx_handle_dump
func cgx_handle_dump() *C.cchar_t {
	return C.CString(HandleDump())
}

/* cgx_error */

// Errorf formats according to a format specifier and returns the new error via cgx_error handle.
func Errorf(fmt string, args ...any) C.cgx_error {
	return (C.cgx_error)(Wrap[error](errors.Errorf(fmt, args...)))
}

//export cgx_error_message
func cgx_error_message(cgxError C.cgx_error) *C.cchar_t {
	err := Unwrap[error](cgxError)
	return C.CString(err.Error())
}

//export cgx_error_debug_message
func cgx_error_debug_message(cgxError C.cgx_error) *C.cchar_t {
	err := Unwrap[error](cgxError)
	return C.CString(fmt.Sprintf("%+v\n", err))
}

/* cgx_device */

//export cgx_device_get
func cgx_device_get(cgxRuntime C.cgx_runtime, deviceIdx int) C.struct_cgx_device_get_result {
	rtm := Unwrap[*api.Runtime](cgxRuntime)
	dev, err := rtm.Device(deviceIdx)
	if err != nil {
		return C.struct_cgx_device_get_result{
			error: (C.cgx_error)(Wrap[error](err)),
		}
	}
	return C.struct_cgx_device_get_result{
		device: (C.cgx_device)(Wrap[*api.Device](dev)),
	}
}

//export cgx_device_get_runtime
func cgx_device_get_runtime(cgxDevice C.cgx_device) C.cgx_runtime {
	dev := Unwrap[*api.Device](cgxDevice)
	return (C.cgx_runtime)(Wrap[*api.Runtime](dev.Runtime()))
}

/* cgx_package_ir */

//export cgx_package_ir_load
func cgx_package_ir_load(cgxRuntime C.cgx_runtime, pathPtr *C.cchar_t) C.struct_cgx_package_ir_load_result {
	rtm := Unwrap[*api.Runtime](cgxRuntime)
	pkg, err := rtm.Builder().Build(C.GoString(pathPtr))
	return C.struct_cgx_package_ir_load_result{
		error:    (C.cgx_error)(Wrap[error](err)),
		_package: (C.cgx_package_ir)(Wrap[builder.Package](pkg)),
	}
}

/* cgx_package */

type packageHandle struct {
	dev *api.Device
	pkg builder.Package
}

func newPackageHandle(dev *api.Device, pkg builder.Package) *packageHandle {
	if pkg == nil {
		return nil
	}
	return &packageHandle{
		pkg: pkg,
		dev: dev,
	}
}

// NewPackageHandle returns a new C handle to compile a package for a runtime and a device.
// The returned value always has type C.cgx_package.
func NewPackageHandle(dev *api.Device, pkg builder.Package) C.cgx_handle {
	return Wrap[*packageHandle](newPackageHandle(dev, pkg))
}

//export cgx_package_ir_build_for
func cgx_package_ir_build_for(cgxPackageIR C.cgx_package_ir, cgxDevice C.cgx_device) C.cgx_package {
	dev := Unwrap[*api.Device](cgxDevice)
	pkg := Unwrap[builder.Package](cgxPackageIR)
	return C.cgx_package(NewPackageHandle(dev, pkg))
}

//export cgx_package_ir_name
func cgx_package_ir_name(cgxPackageIR C.cgx_package_ir) *C.cchar_t {
	pkg := Unwrap[builder.Package](cgxPackageIR)
	return C.CString(pkg.IR().Name.Name)
}

//export cgx_package_ir_fullname
func cgx_package_ir_fullname(cgxPackageIR C.cgx_package_ir) *C.cchar_t {
	pkg := Unwrap[builder.Package](cgxPackageIR)
	return C.CString(pkg.IR().FullName())
}

//export cgx_package_list_functions
func cgx_package_list_functions(cgxPackage C.cgx_package) C.struct_cgx_list_functions_result {
	cpkg := Unwrap[*packageHandle](cgxPackage)
	var funcs []*functionHandle
	for fn := range cpkg.pkg.IR().ExportedFuncs() {
		funcs = append(funcs, newFunctionHandle(cpkg.dev, fn))
	}
	return C.struct_cgx_list_functions_result{
		funcs:         (*C.cgx_function)(pinSliceData(wrapSlice(funcs))),
		num_functions: C.int(len(funcs)),
	}
}

//export cgx_package_get_ir
func cgx_package_get_ir(cgxPackage C.cgx_package) C.cgx_package_ir {
	cpkg := Unwrap[*packageHandle](cgxPackage)
	return (C.cgx_package_ir)(Wrap[builder.Package](cpkg.pkg))
}

//export cgx_free_list_functions_result
func cgx_free_list_functions_result(res *C.struct_cgx_list_functions_result) {
	unpinSliceData(unsafe.Pointer(res.funcs))
	res.funcs = nil
	res.num_functions = 0
}

//export cgx_interface_find
func cgx_interface_find(cgxPackage C.cgx_package, cname *C.cchar_t) (res C.struct_cgx_interface_find_result) {
	cpkg := Unwrap[*packageHandle](cgxPackage)
	name := C.GoString(cname)
	irPkg := cpkg.pkg.IR()
	for _, typ := range irPkg.ExportedTypes() {
		if typ.Name() == name {
			res.iface = (C.cgx_interface)(Wrap[*interfaceHandle](newInterfaceHandle(cpkg.dev, typ)))
			return
		}
	}
	res.error = Errorf("type %q not found in package %q", name, irPkg.Name.String())
	return
}

/* cgx_function */

type functionHandle struct {
	dev   *api.Device
	fn    ir.Func
	graph tracer.CompiledFunc
}

func newFunctionHandle(dev *api.Device, fn ir.Func) *functionHandle {
	if dev == nil {
		panic("nil device")
	}
	return &functionHandle{dev: dev, fn: fn}
}

func (f *functionHandle) compile(receiver values.Value, args []values.Value, options []options.PackageOption) (err error) {
	fDecl, ok := f.fn.(*ir.FuncDecl)
	if !ok {
		return errors.Errorf("cannot run %s.%s: builtin functions not supported", f.fn.File().Package.Name.Name, f.fn.Name())
	}
	f.graph, err = tracer.Trace(f.dev, fDecl, receiver, args, options)
	return
}

//export cgx_function_find
func cgx_function_find(cgxPackage C.cgx_package, funcNamePtr *C.cchar_t) (res C.struct_cgx_function_find_result) {
	cpkg := Unwrap[*packageHandle](cgxPackage)
	name := C.GoString(funcNamePtr)
	if !ir.IsExported(name) {
		res.error = Errorf("function %q not exported", name)
		return
	}
	irPkg := cpkg.pkg.IR()
	fun := irPkg.FindFunc(name)
	if fun == nil {
		res.error = Errorf("function %q not found in package %q", name, irPkg.Name)
		return
	}
	res.function = (C.cgx_function)(Wrap[*functionHandle](newFunctionHandle(cpkg.dev, fun)))
	return
}

//export cgx_function_run
func cgx_function_run(cgxFunction C.cgx_function, cgxReceiver C.cgx_value, argCount C.int, args *C.cgx_value) C.struct_cgx_function_run_result {
	function := Unwrap[*functionHandle](cgxFunction)
	recvValue := Unwrap[values.Value](cgxReceiver)
	cgxValues := unsafe.Slice(args, argCount)
	argValues := make([]values.Value, int(argCount))
	for i, cgxValue := range cgxValues {
		argValues[i] = Unwrap[values.Value](cgxValue)
	}
	// If we haven't built a compiled graph yet, do so and cache it in the function handle.
	if function.graph == nil {
		if err := function.compile(recvValue, argValues, nil); err != nil {
			return C.struct_cgx_function_run_result{error: (C.cgx_error)(Wrap[error](err))}
		}
	}
	results, err := function.graph.Run(recvValue, argValues, nil)
	if err != nil {
		return C.struct_cgx_function_run_result{error: (C.cgx_error)(Wrap[error](err))}
	}
	return C.struct_cgx_function_run_result{
		values:     (*C.cgx_value)(pinSliceData(wrapSlice(results))),
		value_size: C.uint32_t(len(results)),
	}
}

//export cgx_function_name
func cgx_function_name(cgxFunction C.cgx_function) *C.cchar_t {
	function := Unwrap[*functionHandle](cgxFunction)
	return C.CString(function.fn.Name())
}

//export cgx_function_doc
func cgx_function_doc(cgxFunction C.cgx_function) *C.cchar_t {
	function := Unwrap[*functionHandle](cgxFunction)
	return C.CString(function.fn.Doc().Text())
}

func copySignatureElements(fields *ir.FieldList) *C.struct_cgx_function_signature_element {
	elements := make([]C.struct_cgx_function_signature_element, fields.Len())
	for n, field := range fields.Fields() {
		elements[n].name = C.CString(field.Name.String())
		elements[n].kind = toCGXValueKind(field.Type().Kind())
	}
	return (*C.struct_cgx_function_signature_element)(pinSliceData(elements))
}

//export cgx_function_signature
func cgx_function_signature(cgxFunction C.cgx_function) C.struct_cgx_function_signature_result {
	function := Unwrap[*functionHandle](cgxFunction)
	result := C.struct_cgx_function_signature_result{
		parameter:      copySignatureElements(function.fn.FuncType().Params),
		parameter_size: C.uint32_t(function.fn.FuncType().Params.Len()),
		result:         copySignatureElements(function.fn.FuncType().Results),
		result_size:    C.uint32_t(function.fn.FuncType().Results.Len()),
	}
	return result
}

//export cgx_free_function_signature_result
func cgx_free_function_signature_result(cgxSignature *C.struct_cgx_function_signature_result) {
	freeSignature := func(list *C.struct_cgx_function_signature_element, size C.uint32_t) {
		for _, item := range unsafe.Slice(list, size) {
			C.free(unsafe.Pointer(item.name))
		}
		unpinSliceData(unsafe.Pointer(list))
	}
	freeSignature(cgxSignature.parameter, cgxSignature.parameter_size)
	cgxSignature.parameter = nil
	cgxSignature.parameter_size = 0
	freeSignature(cgxSignature.result, cgxSignature.result_size)
	cgxSignature.result = nil
	cgxSignature.result_size = 0
}

//export cgx_function_num_params
func cgx_function_num_params(cgxFunction C.cgx_function) int {
	function := Unwrap[*functionHandle](cgxFunction)
	return function.fn.FuncType().Params.Len()
}

//export cgx_function_param_dtype
func cgx_function_param_dtype(cgxFunction C.cgx_function, arg int) C.enum_cgx_value_kind {
	function := Unwrap[*functionHandle](cgxFunction)
	params := function.fn.FuncType().Params.Fields()
	if arg < 0 || arg >= len(params) {
		return C.CGX_INVALID
	}
	_, dtype := ir.Shape(params[arg].Type())
	return toCGXValueKind(dtype.Kind())
}

//export cgx_free_function_run_result
func cgx_free_function_run_result(cgxFunctionResult *C.struct_cgx_function_run_result) {
	unpinSliceData(unsafe.Pointer(cgxFunctionResult.values))
	cgxFunctionResult.values = nil
}

/* cgx_value */

func toValueResult[T dtype.GoDataType](devAtom *types.DeviceAtom[T], err error) C.struct_cgx_value_new_result {
	if err != nil {
		return C.struct_cgx_value_new_result{error: (C.cgx_error)(Wrap[error](err))}
	}
	return C.struct_cgx_value_new_result{
		value: (C.cgx_value)(Wrap[values.Value](devAtom.GXValue())),
	}
}

//export cgx_value_new_bool
func cgx_value_new_bool(cgxDevice C.cgx_device, value C.bool) C.struct_cgx_value_new_result {
	dev := Unwrap[*api.Device](cgxDevice)
	return toValueResult(types.Bool(bool(value)).SendTo(dev))
}

//export cgx_value_new_float32
func cgx_value_new_float32(cgxDevice C.cgx_device, value C.float) C.struct_cgx_value_new_result {
	dev := Unwrap[*api.Device](cgxDevice)
	return toValueResult(types.Float32(float32(value)).SendTo(dev))
}

//export cgx_value_new_float64
func cgx_value_new_float64(cgxDevice C.cgx_device, value C.double) C.struct_cgx_value_new_result {
	dev := Unwrap[*api.Device](cgxDevice)
	return toValueResult(types.Float64(float64(value)).SendTo(dev))
}

//export cgx_value_new_int32
func cgx_value_new_int32(cgxDevice C.cgx_device, value C.int32_t) C.struct_cgx_value_new_result {
	dev := Unwrap[*api.Device](cgxDevice)
	return toValueResult(types.Int32(int32(value)).SendTo(dev))
}

//export cgx_value_new_int64
func cgx_value_new_int64(cgxDevice C.cgx_device, value C.int64_t) C.struct_cgx_value_new_result {
	dev := Unwrap[*api.Device](cgxDevice)
	return toValueResult(types.Int64(int64(value)).SendTo(dev))
}

//export cgx_value_new_uint32
func cgx_value_new_uint32(cgxDevice C.cgx_device, value C.uint32_t) C.struct_cgx_value_new_result {
	dev := Unwrap[*api.Device](cgxDevice)
	return toValueResult(types.Uint32(uint32(value)).SendTo(dev))
}

//export cgx_value_new_uint64
func cgx_value_new_uint64(cgxDevice C.cgx_device, value C.uint64_t) C.struct_cgx_value_new_result {
	dev := Unwrap[*api.Device](cgxDevice)
	return toValueResult(types.Uint64(uint64(value)).SendTo(dev))
}

//export cgx_value_send
func cgx_value_send(cgxDevice C.cgx_device, cgxShape C.cgx_shape, data *C.cvoid_t, dataSize C.uint64_t) C.struct_cgx_value_new_result {
	dev := Unwrap[*api.Device](cgxDevice)
	shape := Unwrap[*shape.Shape](cgxShape)
	byteData := (*byte)(unsafe.Pointer(data))

	handle, err := dev.PlatformDevice().Send(unsafe.Slice(byteData, dataSize), shape)
	if err != nil {
		return C.struct_cgx_value_new_result{error: (C.cgx_error)(Wrap[error](err))}
	}
	dataType := ir.TypeFromKind(ir.Kind(shape.DType))
	valueType := ir.NewArrayType(nil, dataType, ir.NewRank(shape.AxisLengths))
	value, err := values.NewDeviceArray(valueType, handle)
	if err != nil {
		return C.struct_cgx_value_new_result{error: (C.cgx_error)(Wrap[error](err))}
	}
	return C.struct_cgx_value_new_result{
		value: (C.cgx_value)(Wrap[values.Value](value)),
	}
}

func toCGXValueKind(kind ir.Kind) C.enum_cgx_value_kind {
	switch kind {
	case ir.BoolKind:
		return C.CGX_BOOL
	case ir.Bfloat16Kind:
		return C.CGX_BFLOAT16
	case ir.Float32Kind:
		return C.CGX_FLOAT32
	case ir.Float64Kind:
		return C.CGX_FLOAT64
	case ir.Int32Kind:
		return C.CGX_INT32
	case ir.Int64Kind:
		return C.CGX_INT64
	case ir.Uint32Kind:
		return C.CGX_UINT32
	case ir.Uint64Kind:
		return C.CGX_UINT64
	case ir.ArrayKind:
		return C.CGX_ARRAY
	case ir.SliceKind:
		return C.CGX_SLICE
	case ir.StructKind:
		return C.CGX_STRUCT
	default:
		return C.CGX_INVALID
	}
}

//export cgx_value_kind_of
func cgx_value_kind_of(cgxValue C.cgx_value) C.enum_cgx_value_kind {
	value := Unwrap[values.Value](cgxValue)
	return toCGXValueKind(value.Type().Kind())
}

//export cgx_value_shape
func cgx_value_shape(cgxValue C.cgx_value) C.cgx_shape {
	value := Unwrap[values.Value](cgxValue)
	if array, ok := value.(values.Array); ok {
		return (C.cgx_shape)(Wrap[*shape.Shape](array.Shape()))
	}
	return 0
}

func atomFromDeviceArray[T dtype.GoDataType](cgxValue C.cgx_value) T {
	value := Unwrap[values.Value](cgxValue)
	atomDevice := types.NewDeviceAtom[T](value.(*values.DeviceArray))
	atomHost, err := atomDevice.Fetch()
	if err != nil {
		panic(err)
	}
	return atomHost.Value()
}

//export cgx_value_get_bool
func cgx_value_get_bool(cgxValue C.cgx_value) C.bool {
	return C.bool(atomFromDeviceArray[bool](cgxValue))
}

//export cgx_value_get_float32
func cgx_value_get_float32(cgxValue C.cgx_value) C.float {
	return C.float(atomFromDeviceArray[float32](cgxValue))
}

//export cgx_value_get_float64
func cgx_value_get_float64(cgxValue C.cgx_value) C.double {
	return C.double(atomFromDeviceArray[float64](cgxValue))
}

//export cgx_value_get_int32
func cgx_value_get_int32(cgxValue C.cgx_value) C.int32_t {
	return C.int32_t(atomFromDeviceArray[int32](cgxValue))
}

//export cgx_value_get_int64
func cgx_value_get_int64(cgxValue C.cgx_value) C.int64_t {
	return C.int64_t(atomFromDeviceArray[int64](cgxValue))
}

//export cgx_value_get_uint32
func cgx_value_get_uint32(cgxValue C.cgx_value) C.uint32_t {
	return C.uint32_t(atomFromDeviceArray[uint32](cgxValue))
}

//export cgx_value_get_uint64
func cgx_value_get_uint64(cgxValue C.cgx_value) C.uint64_t {
	return C.uint64_t(atomFromDeviceArray[uint64](cgxValue))
}

//export cgx_value_host_buffer
func cgx_value_host_buffer(cgxValue C.cgx_value) C.struct_cgx_value_host_buffer_result {
	value := Unwrap[values.Value](cgxValue)
	deviceArray := value.(*values.DeviceArray)
	hostArray, err := deviceArray.ToHostArray(kernels.Allocator())
	if err != nil {
		return C.struct_cgx_value_host_buffer_result{}
	}
	return C.struct_cgx_value_host_buffer_result{
		buffer: (C.cgx_host_buffer)(Wrap[platform.HostBuffer](hostArray.Buffer())),
	}
}

//export cgx_value_get_struct
func cgx_value_get_struct(cgxValue C.cgx_value) C.struct_cgx_value_get_struct_result {
	value := Unwrap[values.Value](cgxValue)
	kind := value.Type().Kind()
	if value.Type().Kind() != ir.StructKind {
		return C.struct_cgx_value_get_struct_result{
			error: Errorf("value has kind %v, expect kind %v", kind, ir.StructKind),
		}
	}
	strct := values.Underlying(value).(*values.Struct)
	return C.struct_cgx_value_get_struct_result{
		strct: (C.cgx_struct)(Wrap[*structHandle](&structHandle{value: strct})),
	}
}

//export cgx_value_get_interface_type
func cgx_value_get_interface_type(cgxDevice C.cgx_device, cgxValue C.cgx_value) C.cgx_interface {
	value := Unwrap[values.Value](cgxValue)
	namedType, ok := value.Type().(*ir.NamedType)
	if !ok {
		return 0
	}
	device := Unwrap[*api.Device](cgxDevice)
	return (C.cgx_interface)(Wrap[*interfaceHandle](newInterfaceHandle(device, namedType)))
}

//export cgx_value_string
func cgx_value_string(cgxValue C.cgx_value) *C.cchar_t {
	value := Unwrap[values.Value](cgxValue)
	return C.CString(value.String())
}

/* cgx_shape */

func fromCGXValueKind(valueType C.enum_cgx_value_kind) dtype.DataType {
	switch valueType {
	case C.CGX_BOOL:
		return dtype.Bool
	case C.CGX_BFLOAT16:
		return dtype.Bfloat16
	case C.CGX_FLOAT32:
		return dtype.Float32
	case C.CGX_FLOAT64:
		return dtype.Float64
	case C.CGX_INT32:
		return dtype.Int32
	case C.CGX_INT64:
		return dtype.Int64
	case C.CGX_UINT32:
		return dtype.Uint32
	case C.CGX_UINT64:
		return dtype.Uint64
	default:
		return dtype.Invalid
	}
}

//export cgx_shape_new
func cgx_shape_new(dtype C.enum_cgx_value_kind, axisLengths *C.cint64_t, axisLengthsSize C.int) C.cgx_shape {
	return (C.cgx_shape)(Wrap[*shape.Shape](&shape.Shape{
		DType:       fromCGXValueKind(dtype),
		AxisLengths: copyPrimitiveSlice[int](unsafe.Pointer(axisLengths), int(axisLengthsSize)),
	}))
}

//export cgx_shape_axes
func cgx_shape_axes(cgxShape C.cgx_shape) C.struct_cgx_shape_axes_result {
	shape := Unwrap[*shape.Shape](cgxShape)
	return C.struct_cgx_shape_axes_result{
		axis_lengths: (*C.cint64_t)(pinSliceData[int](shape.AxisLengths)),
		num_axes:     C.uint32_t(len(shape.AxisLengths)),
	}
}

//export cgx_free_shape_axes_result
func cgx_free_shape_axes_result(cgxShapeResult *C.struct_cgx_shape_axes_result) {
	unpinSliceData(unsafe.Pointer(cgxShapeResult.axis_lengths))
	cgxShapeResult.axis_lengths = nil
	cgxShapeResult.num_axes = 0
}

//export cgx_shape_size
func cgx_shape_size(cgxShape C.cgx_shape) C.int {
	shape := Unwrap[*shape.Shape](cgxShape)
	return C.int(shape.Size())
}

//export cgx_shape_element_kind
func cgx_shape_element_kind(cgxShape C.cgx_shape) C.enum_cgx_value_kind {
	shape := Unwrap[*shape.Shape](cgxShape)
	if shape.DType < dtype.MaxDataType {
		return toCGXValueKind(ir.Kind(shape.DType))
	}
	return C.CGX_INVALID
}

/* cgx_host_buffer */

//export cgx_host_buffer_acquire_data
func cgx_host_buffer_acquire_data(cgxHostBuffer C.cgx_host_buffer) *C.char {
	hostBuffer := Unwrap[platform.HostBuffer](cgxHostBuffer)
	data := hostBuffer.Acquire()
	return (*C.char)(pinSliceData[byte](data))
}

//export cgx_host_buffer_release_data
func cgx_host_buffer_release_data(cgxHostBuffer C.cgx_host_buffer, data *C.char) {
	hostBuffer := Unwrap[platform.HostBuffer](cgxHostBuffer)
	unpinSliceData(unsafe.Pointer(data))
	hostBuffer.Release()
}

/* cgx_struct */

type structHandle struct {
	value *values.Struct
}

//export cgx_struct_field_get
func cgx_struct_field_get(cgxStruct C.cgx_struct, fieldNamePtr *C.cchar_t) (res C.struct_cgx_value_new_result) {
	handle := Unwrap[*structHandle](cgxStruct)
	fieldValue := handle.value.FieldValue(C.GoString(fieldNamePtr))
	return C.struct_cgx_value_new_result{
		value: (C.cgx_value)(Wrap[values.Value](fieldValue)),
	}
}

//export cgx_struct_field_set
func cgx_struct_field_set(cgxStruct C.cgx_struct, fieldNamePtr *C.cchar_t, cgxValue C.cgx_value) C.cgx_error {
	handle := Unwrap[*structHandle](cgxStruct)
	value := Unwrap[values.Value](cgxValue)
	handle.value.SetField(C.GoString(fieldNamePtr), value)
	return (C.cgx_error)(Wrap[error](nil))
}

//export cgx_struct_field_list
func cgx_struct_field_list(cgxStruct C.cgx_struct) (res C.struct_cgx_struct_field_list_result) {
	handle := Unwrap[*structHandle](cgxStruct)
	fields := handle.value.StructType().Fields.Fields()
	result := make([]C.struct_cgx_struct_field_element, len(fields))
	for n, field := range fields {
		result[n] = C.struct_cgx_struct_field_element{
			name: C.CString(field.Name.String()),
			kind: toCGXValueKind(field.Type().Kind()),
		}
	}
	return C.struct_cgx_struct_field_list_result{
		field:      (*C.struct_cgx_struct_field_element)(pinSliceData(result)),
		field_size: C.uint32_t(len(result)),
	}
}

//export cgx_free_struct_field_list_result
func cgx_free_struct_field_list_result(cgxFieldList *C.struct_cgx_struct_field_list_result) {
	for _, item := range unsafe.Slice(cgxFieldList.field, cgxFieldList.field_size) {
		C.free(unsafe.Pointer(item.name))
	}
	unpinSliceData(unsafe.Pointer(cgxFieldList.field))
	cgxFieldList.field = nil
	cgxFieldList.field_size = 0
}

/* cgx_interface */

type interfaceHandle struct {
	device *api.Device
	typ    *ir.NamedType
}

func newInterfaceHandle(dev *api.Device, typ *ir.NamedType) *interfaceHandle {
	if dev == nil {
		panic("nil device")
	}
	return &interfaceHandle{device: dev, typ: typ}
}

//export cgx_interface_method_find
func cgx_interface_method_find(cgxIFace C.cgx_interface, methodNamePtr *C.cchar_t) (res C.struct_cgx_function_find_result) {
	iface := Unwrap[*interfaceHandle](cgxIFace)
	methodName := C.GoString(methodNamePtr)
	method := iface.typ.MethodByName(methodName)
	if method == nil {
		packageName := iface.typ.File.Package.Name.Name
		typeName := iface.typ.Name()
		res.error = Errorf("type %s.%s has no method %s", packageName, typeName, methodName)
		return
	}
	res.function = (C.cgx_function)(Wrap[*functionHandle](newFunctionHandle(iface.device, method)))
	return
}

//export cgx_interface_name
func cgx_interface_name(cgxIFace C.cgx_interface) *C.cchar_t {
	iface := Unwrap[*interfaceHandle](cgxIFace)
	return C.CString(iface.typ.Name())
}

//export cgx_interface_package_name
func cgx_interface_package_name(cgxIFace C.cgx_interface) *C.cchar_t {
	iface := Unwrap[*interfaceHandle](cgxIFace)
	return C.CString(iface.typ.File.Package.FullName())
}

//export cgx_interface_list_methods
func cgx_interface_list_methods(cgxIFace C.cgx_interface) C.struct_cgx_list_functions_result {
	iface := Unwrap[*interfaceHandle](cgxIFace)
	var funcs []*functionHandle
	for _, fn := range iface.typ.Methods {
		if !ir.IsExported(fn.Name()) {
			continue
		}
		funcs = append(funcs, newFunctionHandle(iface.device, fn))
	}
	return C.struct_cgx_list_functions_result{
		funcs:         (*C.cgx_function)(pinSliceData(wrapSlice(funcs))),
		num_functions: C.int(len(funcs)),
	}
}<|MERGE_RESOLUTION|>--- conflicted
+++ resolved
@@ -42,11 +42,7 @@
 #include <stdint.h>
 #include <stdlib.h>
 
-<<<<<<< HEAD
-#include "third_party/gxlang/gx/golang/binder/cgx/cgx.h"
-=======
 #include <gx/golang/binder/cgx/cgx.h>
->>>>>>> fbdf85d4
 
 // cgx_device_get_result is the return value for cgx_device_get().
 struct cgx_device_get_result {
@@ -230,12 +226,8 @@
 	return 0
 }
 
-<<<<<<< HEAD
-func wrapSlice[T comparable](vs []T) []C.cgx_handle {
-=======
 // WrapSlice wraps all the element of a slice.
 func WrapSlice[T comparable](vs []T) []C.cgx_handle {
->>>>>>> fbdf85d4
 	if len(vs) == 0 {
 		return nil
 	}
